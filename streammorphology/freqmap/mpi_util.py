--- conflicted
+++ resolved
@@ -123,7 +123,7 @@
     else:  # box
         fs1 = [(ws[sl1,0,j] + 1j*ws[sl1,0,j+3]) for j in range(3)]
         fs2 = [(ws[sl2,0,j] + 1j*ws[sl2,0,j+3]) for j in range(3)]
-    
+
     logger.debug("NAFFing the orbits")
 
     # freqs1,d1,ixs1,is_tube = gd.orbit_to_freqs(t[:nsteps//2+1], ws[:nsteps//2+1])
@@ -151,32 +151,13 @@
     allfreqs = np.memmap(result['mmap_filename'], mode='r+',
                          shape=(result['norbits'],), dtype=dtype)
 
+    logger.debug("Flushing to output array...")
     if result['error_code'] != 0.:
         # error happened
         for key,val in allfreqs.dtype.names:
             if key in result:
                 allfreqs[key][result['index']] = val
 
-<<<<<<< HEAD
-    max_amp_freq_ix = d1['|A|'][ixs1].argmax()
-    
-    logger.debug("Flushing to output array...")
-
-    # save to output array
-    allfreqs = np.memmap(allfreqs_filename, mode='r+',
-                         shape=(norbits,), dtype=dtype)
-    allfreqs['freqs'][index][0] = freqs1
-    allfreqs['freqs'][index][1] = freqs2
-    allfreqs['dE_max'][index] = dEmax
-    allfreqs['is_tube'][index] = float(is_tube)
-    allfreqs['dt'][index] = float(dt)
-    allfreqs['nsteps'][index] = nsteps
-    allfreqs['max_amp_freq_ix'][index] = max_amp_freq_ix
-    allfreqs['success'][index] = True
-    allfreqs.flush()
-
-    logger.debug("...flushed, washing hands.")
-=======
     else:
         # all is well
         for key,val in allfreqs.dtype.names:
@@ -184,4 +165,4 @@
 
     # flush to output array
     allfreqs.flush()
->>>>>>> 4a887a8b
+    logger.debug("...flushed, washing hands.")