# coding: utf-8

from __future__ import division, print_function

__author__ = "adrn <adrn@astro.columbia.edu>"

# Standard library
import os
import sys

# Third-party
from astropy import log as logger
import numpy as np
from scipy.signal import argrelmax, argrelmin

# Project
import gary.dynamics as gd
import gary.integrate as gi

__all__ = ['ws_to_freqs', 'worker']

def ptp_freqs(t, *args):
    freqs = []
    for x in args:
        ix = argrelmax(x, mode='wrap')[0]
        f_max = np.mean(2*np.pi / (t[ix[1:]] - t[ix[:-1]]))

        ix = argrelmin(x, mode='wrap')[0]
        f_min = np.mean(2*np.pi / (t[ix[1:]] - t[ix[:-1]]))

        freqs.append(np.mean([f_max, f_min]))
    return np.array(freqs)

def estimate_max_period(t, w):
    if w.ndim < 3:
        w = w[:,np.newaxis]

    norbits = w.shape[1]
    periods = []
    for i in range(norbits):
        loop = gd.classify_orbit(w[:,i])
        if np.any(loop):
            # flip coords
            new_w = gd.flip_coords(w[:,i], loop[0])

            # convert to cylindrical
            R = np.sqrt(new_w[:,0]**2 + new_w[:,1]**2)
            phi = np.arctan2(new_w[:,1], new_w[:,0])
            z = new_w[:,2]

            T = 2*np.pi / ptp_freqs(t, R, phi, z)
        else:
            T = 2*np.pi / ptp_freqs(t, *w[:,i,:3].T)

        periods.append(T)

    return np.array(periods)

def ws_to_freqs(naff, ws, nintvec=15):

    # first get x,y,z frequencies
    logger.info('Solving for XYZ frequencies...')
    fs = [(ws[:,0,j] + 1j*ws[:,0,j+3]) for j in range(3)]
    try:
        fxyz,d,ixes = naff.find_fundamental_frequencies(fs, nintvec=nintvec)
    except:
        fxyz = np.ones(3)*np.nan

    # now get other frequencies
    loop = gd.classify_orbit(ws)
    is_loop = np.any(loop)
    if is_loop:
        # need to flip coordinates until circulation is around z axis
        new_ws = gd.flip_coords(ws, loop[0])

        fs = gd.poincare_polar(new_ws[:,0])
        try:
            logger.info('Solving for Rφz frequencies...')
            fRphiz,d,ixes = naff.find_fundamental_frequencies(fs, nintvec=nintvec)
        except:
            fRphiz = np.ones(3)*np.nan

    else:
        fRphiz = np.ones(3)*np.nan

    return np.append(fxyz, fRphiz), is_loop

def estimate_dt_nsteps(potential, w0, nperiods=100):
    # integrate orbit
    t,ws = potential.integrate_orbit(w0, dt=1., nsteps=20000,
                                     Integrator=gi.DOPRI853Integrator)

    # estimate the maximum period
    max_T = round(estimate_max_period(t, ws).max() * 100, -4)
    dt = round(max_T * 1.5E-5, 0)
    nsteps = int(max_T / dt)

    return dt, nsteps
import time
def worker(task):
    # unpack input argument dictionary
    index = task['index']
    w0_filename = task['w0_filename']
    allfreqs_filename = task['allfreqs_filename']
    potential = task['potential']

    # read out just this initial condition
    w0 = np.load(w0_filename)
    allfreqs_shape = (len(w0), 2, 9)  # 6 frequencies, max energy diff, done flag, loop
    allfreqs = np.memmap(allfreqs_filename, mode='r', shape=allfreqs_shape, dtype='float64')

    # short-circuit if this orbit is already done
    if allfreqs[index,0,7] == 1.:
        return

    # temporary array for results
    tmp = np.zeros((2,9))

    # automatically estimate dt, nsteps
    try:
        dt, nsteps = estimate_dt_nsteps(potential, w0[index].copy())
    except RuntimeError:
<<<<<<< HEAD
        logger.warning("Failed to integrate orbit when estimating dt,nsteps")
        allfreqs[index,:,:] = np.nan
        allfreqs[index,:,7] = 1.
=======
        tmp[:,:] = np.nan
        tmp[:,7] = 1.
>>>>>>> 36347646
        return

    logger.info("Orbit {}: initial dt={}, nsteps={}".format(index, dt, nsteps))

    dEmax = 1.
    maxiter = 3  # maximum number of times to refine integration step
    for i in range(maxiter):
        if i > 0:
            # adjust timestep and duration if necessary
            dt /= 2.
            nsteps *= 2
            logger.debug("Refining timestep for orbit {} ({}, {})".format(index, dt, nsteps))

        # integrate orbit
        try:
            t,ws = potential.integrate_orbit(w0[index].copy(), dt=dt, nsteps=nsteps,
                                             Integrator=gi.DOPRI853Integrator)
        except RuntimeError:
            # ODE integration failed
            logger.warning("Orbit integration failed.")
            continue

        logger.debug('Orbit integrated')

        # check energy conservation for the orbit
        E = potential.total_energy(ws[:,0,:3].copy(), ws[:,0,3:].copy())
        dE = np.abs(E[1:] - E[0])
        dEmax = dE.max()

        if dEmax < 1E-9:
            break

    if dEmax > 1E-9:
        tmp[:,:] = np.nan
        tmp[:,7] = 1.
        return

    # start finding the frequencies -- do first half then second half
    naff = gd.NAFF(t[:nsteps//2+1])
    freqs1,is_loop = ws_to_freqs(naff, ws[:nsteps//2+1])
    freqs2,is_loop = ws_to_freqs(naff, ws[nsteps//2:])

    # save to output array
    tmp[0,:6] = freqs1
    tmp[1,:6] = freqs2

    tmp[:,6] = dEmax
    tmp[:,7] = 1.
    tmp[:,8] = float(is_loop)

    allfreqs = np.memmap(allfreqs_filename, mode='r+', shape=allfreqs_shape, dtype='float64')
    allfreqs[index] = tmp
    allfreqs.flush()<|MERGE_RESOLUTION|>--- conflicted
+++ resolved
@@ -120,14 +120,9 @@
     try:
         dt, nsteps = estimate_dt_nsteps(potential, w0[index].copy())
     except RuntimeError:
-<<<<<<< HEAD
         logger.warning("Failed to integrate orbit when estimating dt,nsteps")
-        allfreqs[index,:,:] = np.nan
-        allfreqs[index,:,7] = 1.
-=======
         tmp[:,:] = np.nan
         tmp[:,7] = 1.
->>>>>>> 36347646
         return
 
     logger.info("Orbit {}: initial dt={}, nsteps={}".format(index, dt, nsteps))
